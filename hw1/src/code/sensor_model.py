--- conflicted
+++ resolved
@@ -103,24 +103,15 @@
                     break
             
             #if ray hits the wall
-<<<<<<< HEAD
-            if self.map._occupancy_map[int(cy/self.map._resolution)][int(cx/self.map._resolution)] != 0:
-=======
             if self.map._occupancy_map[cy_p][cx_p] != 0:
->>>>>>> 9c4f2dc0
                 break
             
             #update x and y coordinates
             cx = cx + self.ray_skip_dist*np.cos(theta)
             cy = cy + self.ray_skip_dist*np.sin(theta)
             
-<<<<<<< HEAD
-            self.rays[int(cy/self.map._resolution)][int(cx/self.map._resolution)] = -2
-            #print("ray = ", cx, cy)
-=======
             self.rays[cy_p][cx_p] = -2
             #print("ray = ", cy, cx, self.rays[cy_p][cx_p])
->>>>>>> 9c4f2dc0
             
         z_gt = math.sqrt((cx-lx)**2 + (cy-ly)**2)
 
@@ -138,13 +129,8 @@
         #iterate based on subsampling
         for i in range(0, 180, self._subsampling):
             #compute range using ray casting
-<<<<<<< HEAD
-            z_scaled = self.ray_casting(x, i*(math.pi/180))
-            
-=======
             z_gt_angle = self.ray_casting(x, i*(math.pi/180))
                         
->>>>>>> 9c4f2dc0
             #add range to list
             z_gt.append(z_gt_angle)
         
@@ -173,9 +159,6 @@
         arg_list_split = []
         arg_list_split = [arg_list[x:x+chunk_size] for x in range(0, len(arg_list), chunk_size)]
         
-<<<<<<< HEAD
-        return np.array(z_gt)
-=======
         #paralelized ray casting
         processes = []
         #start processes
@@ -193,7 +176,6 @@
         z_gt = p.starmap(self.ray_casting, arg_list)       
         
         return z_gt
->>>>>>> 9c4f2dc0
     
     def calc_p_hit(self, z_t, z_gt):
         """
@@ -243,50 +225,61 @@
             z_gt (list): ground truth data
         """
         #initialize probabilities
-<<<<<<< HEAD
         p1, p2, p3, p4 = [],[],[],[]
         
-        # Vectorized
-        # p1 = self.calc_p_hit(z_t, z_gt)
-        # p2 = self.calc_p_short(z_t, z_gt)
-        # p3 = self.calc_p_max(z_t)
-        # p4 = np.repeat(self.calc_p_rand(), len(z_t))
-
-        # Combining into one for loop
-        for p, q in zip(z_t, z_gt):
-            p1.append(self.calc_p_hit(p, q))
-            p2.append(self.calc_p_short(p, q))
-            p3.append(self.calc_p_max(p))
-            p4.append(self.calc_p_rand())
-
-        # Old Code
-        # #hit probability
-        # for (p, q) in zip(z_t, z_gt):
-        #     prob = 0
-        #     if z_t <= self._max_range:
-        #         #compute normalization factor
-        #         n = 1/norm.cdf(self._max_range, loc=q, scale=self._sigma_hit)
+        #HIT PROBABILITY
+        #initialize probabilties
+        p1 = np.zeros(len(z_t))
+        
+        #mask for non zero probabilities
+        mask = z_t <= self._max_range
+        
+        #compute normalization factors
+        n = 1/norm.cdf(self._max_range, loc=z_gt[mask], scale=self._sigma_hit)
         #         #compute probability
         #         prob = n*math.exp(-0.5*((p-q)/self._sigma_hit)**2)
             
-        #     p1.append(prob)
-            
-        # #short probability
-        # for (p, q) in zip(z_t, z_gt):
-        #     prob = 0
+        #compute probabilities
+        p1[mask] = n*np.exp(-0.5*((z_t[mask]-z_gt[mask])/self._sigma_hit)**2)
+                        
+        #SHORT PROBABILITY
+        #initialize probabilties    
+        p2 = np.zeros(len(z_t))
         #     if p <= q:
         #         n = 1/(1 - math.exp(-self._lambda_short*q))
         #         prob =  n*self._lambda_short*math.exp(-self._lambda_short*p)
         #     p2.append(prob)
         
-        # #max probability
-        # for (p, q) in zip(z_t, z_gt):
-        #     prob = 0
-        #     if p > self._max_range:
-        #         prob = 1
-                 
-        #     p3.append(prob)
-        
+        #mask for non zero probabilities
+        mask = z_t <= z_gt
+
+        #compute normalization factors
+        n = 1/(1 - math.exp(-self._lambda_short*z_gt[mask]))
+        
+        #compute probabilties
+        p2[mask] =  n*self._lambda_short*np.exp(-self._lambda_short*z_t[mask])
+            
+        
+        #MAX PROBABILITY
+        #initialize probabilties    
+        p3 = np.zeros(len(z_t))
+        
+        #mask for non zero probabilities
+        mask = z_t > self._max_range
+        
+        #compute probabilities
+        p3[mask] = 1
+        
+        #RAND PROBABILITY
+        #initialize probabilties    
+        p4 = np.zeros(len(z_t))
+        
+        #mask for non zero probabilities
+        mask = z_t < self._max_range
+        
+        #compute probabilities
+        p4[mask] = 1/(self._max_range)
+                
         # #rand probability
         # for (p, q) in zip(z_t, z_gt):
         #     prob = 0
@@ -296,58 +289,6 @@
         #     p4.append(prob)
         
         return np.array(p1), np.array(p2), np.array(p3), np.array(p4)
-=======
-        p1, p2, p3, p4 = [], [], [], []
-        
-        #HIT PROBABILITY
-        #initialize probabilties
-        p1 = np.zeros(len(z_t))
-        
-        #mask for non zero probabilities
-        mask = z_t <= self._max_range
-        
-        #compute normalization factors
-        n = 1/norm.cdf(self._max_range, loc=z_gt[mask], scale=self._sigma_hit)
-        
-        #compute probabilities
-        p1[mask] = n*np.exp(-0.5*((z_t[mask]-z_gt[mask])/self._sigma_hit)**2)
-                        
-        #SHORT PROBABILITY
-        #initialize probabilties    
-        p2 = np.zeros(len(z_t))
-        
-        #mask for non zero probabilities
-        mask = z_t <= z_gt
-
-        #compute normalization factors
-        n = 1/(1 - math.exp(-self._lambda_short*z_gt[mask]))
-        
-        #compute probabilties
-        p2[mask] =  n*self._lambda_short*np.exp(-self._lambda_short*z_t[mask])
-            
-        
-        #MAX PROBABILITY
-        #initialize probabilties    
-        p3 = np.zeros(len(z_t))
-        
-        #mask for non zero probabilities
-        mask = z_t > self._max_range
-        
-        #compute probabilities
-        p3[mask] = 1
-        
-        #RAND PROBABILITY
-        #initialize probabilties    
-        p4 = np.zeros(len(z_t))
-        
-        #mask for non zero probabilities
-        mask = z_t < self._max_range
-        
-        #compute probabilities
-        p4[mask] = 1/(self._max_range)
-                
-        return p1, p2, p3, p4
->>>>>>> 9c4f2dc0
         
 
     def beam_range_finder_model(self, z_t1_cm, x_t1):
@@ -392,11 +333,6 @@
 
     sm = SensorModel(map1)
     
-<<<<<<< HEAD
-    # Make sure we pass in cm to this function
-    z_gt = sm.get_true_ranges([6500, 1250, 0])
-    print(z_gt)
-=======
     t1 = time.time()
     xx = 4110
     yy = 5130
@@ -415,7 +351,6 @@
     
     print(t2-t1)
     # print(t4-t3)
->>>>>>> 9c4f2dc0
     
     # Visualize the map with the rays
     plt.imshow(sm.rays)
